--- conflicted
+++ resolved
@@ -2,6 +2,8 @@
   AmbientLight,
   AudioListener,
   AudioLoader,
+  Clock,
+  Group,
   Clock,
   Group,
   PMREMGenerator,
@@ -22,17 +24,19 @@
 import { State } from './State.js';
 import { Survey } from './Survey.js';
 import { XRInterface } from './XRInterface.js';
-<<<<<<< HEAD
 import { randomNumericString, DateTime } from './utils.js';
 
+/**
+ * The `Experiment` class is the core of all Ouvrai experiments.
+ */
 /**
  * The Experiment class is the core of all Ouvrai experiments.
  */
 export class Experiment {
   /**
-   * Experiment configuration options, initialized by constructor.
-   * Add global experiment parameters here to save them.
-   * This data is saved to Firebase at consent and updated at completion.
+   * This property holds all of the configuration options passed to the constructor `new Experiment(cfg)`.
+   * It is saved to Firebase as a special trial called `'info'` at consent, and updated at completion.
+   * If there are other global experiment parameters that you want saved from your experiment, add them to the `cfg` object.
    * @type {Object}
    */
   cfg;
@@ -169,133 +173,6 @@
    * @param {Boolean} [cfg.controllerModels] (VR) Display 3D controller models
    * @param {Boolean} [cfg.gridRoom] (VR) Draw large cube with grid lines as minimal 3D environment
    * @param {Boolean} [cfg.disableAutoRecenter] (VR) Disable automatic recentering of the view on sessionstart event
-=======
-import { randomNumericString } from './utils.js';
-import { Block } from './Block.js';
-import { Survey } from './Survey.js';
-import { InstructionsPanel } from './InstructionsPanel.js';
-import { DateTime } from './utils.js';
-
-/**
- * The `Experiment` class is the core of all Ouvrai experiments.
- */
-export class Experiment {
-  /**
-   * This property holds all of the configuration options passed to the constructor `new Experiment(cfg)`.
-   * It is saved to Firebase as a special trial called `'info'` at consent, and updated at completion.
-   * If there are other global experiment parameters that you want saved from your experiment, add them to the `cfg` object.
-   * @type {Object}
-   */
-  cfg;
-  /**
-   * Setup and management of three.js scenes to reduce the amount of graphics-related code you need to write.
-   * @type {SceneManager}
-   */
-  sceneManager;
-  /**
-   * Create a survey form on your experiment instance with `exp.survey = new Survey()`.
-   * @type {Survey}
-   */
-  survey;
-  /**
-   * Create a brief instructions panel overlaid on the top-left of the scene with `exp.instructions = new InstructionsPanel()`.
-   * @type {InstructionsPanel}
-   */
-  instructions;
-  /**
-   * Ouvrai dev mode allows you to initialize a Replay machine `exp.replay` by setting `devOptions.replay = true` in the configuration object.
-   * This will allow you to load JSON files into the experiment and replay trajectories from the data using the three.js animation system.
-   *
-   * Important: You must set up `handleReplayInfo()` and `handleReplayTrial()` functions in the experiment code. See `vr-gen` experiment for example usage.
-   * @type {Replay}
-   */
-  replay;
-  /**
-   * Ouvrai keeps track of which WebXR input source {@link https://developer.mozilla.org/en-US/docs/Web/API/XRInputSource/gripSpace grip space}
-   * is currently associated with the left VR controller. This is a reference to the three.js Group returned by
-   * {@link https://threejs.org/docs/#api/en/renderers/webxr/WebXRManager.getControllerGrip WebXRManager.getControllerGrip(i)}.
-   * This should give access to the `leftGrip.gamepad.hapticActuators[i].pulse()` method for haptic feedback, as well as other controller buttons.
-   * @type {Group}
-   */
-  leftGrip;
-  /**
-   * Ouvrai keeps track of which WebXR input source {@link https://developer.mozilla.org/en-US/docs/Web/API/XRInputSource/targetRaySpace ray space}
-   * is currently associated with the left controller/hand. This is a reference to the three.js Group returned by
-   * {@link https://threejs.org/docs/#api/en/renderers/webxr/WebXRManager.getController WebXRManager.getController(i)}.
-   * Ouvrai reports trigger presses (from grips) and pinch events (from hands) on `leftRay.userData.isSelecting`.
-   * @type {Group}
-   */
-  leftRay;
-  /**
-   * * Ouvrai keeps track of which WebXR input source {@link https://developer.mozilla.org/en-US/docs/Web/API/XRInputSource/hand hand object}
-   * is currently associated with the tracked left hand. This is a reference to the three.js Group returned by
-   * {@link https://threejs.org/docs/#api/en/renderers/webxr/WebXRManager.getController WebXRManager.getHand(i)}.
-   * You can access individual joint position information using `leftHand.joints[<joint-name>]`. See https://www.w3.org/TR/webxr-hand-input-1/.
-   * @type {Group}
-   */
-  leftHand;
-  /**
-   * Ouvrai keeps track of which WebXR input source {@link https://developer.mozilla.org/en-US/docs/Web/API/XRInputSource/gripSpace grip space}
-   * is currently associated with the right VR controller. This is a reference to the three.js Group returned by
-   * {@link https://threejs.org/docs/#api/en/renderers/webxr/WebXRManager.getControllerGrip WebXRManager.getControllerGrip(i)}.
-   * This should give access to the `rightGrip.gamepad.hapticActuators[i].pulse()` method for haptic feedback, as well as other controller buttons.
-   * @type {Group}
-   */
-  rightGrip;
-  /**
-   * Ouvrai keeps track of which WebXR input source {@link https://developer.mozilla.org/en-US/docs/Web/API/XRInputSource/targetRaySpace ray space}
-   * is currently associated with the right controller/hand. This is a reference to the three.js Group returned by
-   * {@link https://threejs.org/docs/#api/en/renderers/webxr/WebXRManager.getController WebXRManager.getController(i)}.
-   * Ouvrai reports trigger presses (from grips) and pinch events (from hands) on `rightRay.userData.isSelecting`.
-   * @type {Group}
-   */
-  rightRay;
-  /**
-   * * Ouvrai keeps track of which WebXR input source {@link https://developer.mozilla.org/en-US/docs/Web/API/XRInputSource/hand hand object}
-   * is currently associated with the tracked right hand. This is a reference to the three.js Group returned by
-   * {@link https://threejs.org/docs/#api/en/renderers/webxr/WebXRManager.getController WebXRManager.getHand(i)}.
-   * You can access individual joint position information using `rightHand.joints[<joint-name>]`. See https://www.w3.org/TR/webxr-hand-input-1/.
-   * @type {Group}
-   */
-  rightHand;
-
-  /**
-   * A place to create Clocks during an experiment.
-   * @type {Clock[]}
-   * @example
-   * exp.clocks[9] = new Clock(); // Pick an arbitrary index for a given purpose
-   * exp.clocks[9].start(); // Use that index wherever you need to access that clock
-   * exp.clocks[9].getElapsedTime();
-   */
-  clocks = [];
-  inputSources = [];
-
-  /**
-   * Ouvrai experiment code should always begin with `const exp = new Experiment(cfg)`, with the desired configuration options.
-   * @param {Object} cfg Experiment configuration object. Becomes exp.cfg after initialization. Saved to Firebase at consent and completion.
-   * @param {Object} cfg.devOptions (DEV) Various options to make development easier. Disabled in production.
-   * @param {boolean} cfg.devOptions.skipConsent Skip the consent form
-   * @param {boolean} cfg.devOptions.allowExitFullscreen Don't block if fullscreen is exited
-   * @param {boolean} cfg.devOptions.allowExitPointerlock Don't block if pointerlock is exited
-   * @param {boolean} cfg.devOptions.replay Enable replays of saved data from previous sessions
-   * @param {boolean} cfg.devOptions.orbitControls Enable orbit controls to allow inspection of three.js scene?
-   * @param {boolean} cfg.devOptions.saveTrialList Export the trial list as JSON when `exp.start()` is called?
-   * @param {boolean} cfg.demo Use demo version of experiment (no consent, no Firebase)
-   * @param {boolean} cfg.requireDesktop Block users on mobile devices
-   * @param {boolean} cfg.requireChrome Block users not using Google Chrome
-   * @param {boolean} cfg.requireVR Enable VR and block users on desktop
-   * @param {boolean} cfg.orthographic Enable orthographic camera for simple 2D scenes?
-   * @param {boolean} cfg.cssScene Overlay additional three.js scene for displaying UI via CSS objects
-   * @param {boolean} cfg.audio Attach an audio listener to the viewer camera for 3D spatial audio
-   * @param {color} cfg.backgroundColor Background color of experiment (default 'dimgray')
-   * @param {number} cfg.fixedAspect Specify a fixed aspect ratio for the viewport, default `window.innerWidth/window.innerHeight`
-   * @param {URL} cfg.environmentLighting Imported URL of HDR lighting image
-   * @param {boolean} cfg.handTracking (VR) Enable hand tracking
-   * @param {boolean} cfg.handModels (VR) If hand tracking enabled, use OculusHandModel.js to show the hands
-   * @param {boolean} cfg.controllerModels (VR) Display 3D controller models
-   * @param {boolean} cfg.gridRoom (VR) Draw large cube with grid lines as minimal 3D environment
-   * @param {boolean} cfg.disableAutoRecenter (VR) Disable automatic recentering of the view on sessionstart event
->>>>>>> a1ac0e00
    */
   constructor(cfg) {
     this.cfg = cfg;
@@ -322,11 +199,7 @@
     });
     this.consent = new Consent({ jpg: this.cfg.requireVR });
     this.consented = this.cfg.devOptions?.skipConsent;
-<<<<<<< HEAD
-    this.goodbye = new Goodbye(this.cfg.userAgent.platform);
-=======
     this.goodbye = new Goodbye(this.cfg.demo);
->>>>>>> a1ac0e00
     this.points = new Points({ score: this.cfg.score, bonus: this.cfg.bonus });
     this.points.panelWorker.textContent = this.cfg.workerId; // display workerId on points panel
     this.progress = new Progressbar();
@@ -410,8 +283,6 @@
       await this.#initVR();
     }
 
-<<<<<<< HEAD
-=======
     let numLights = this.sceneManager?.scene.getObjectsByProperty(
       'isLight',
       true
@@ -423,7 +294,6 @@
       this.sceneManager.scene.add(new AmbientLight());
     }
 
->>>>>>> a1ac0e00
     const mainLoop = function (time, frame) {
       try {
         this.checkHandsConnected(frame);
@@ -516,11 +386,7 @@
 
   /**
    * Checks that the user's browser and device meet the compatibility requirements.
-<<<<<<< HEAD
    * @returns {String|false} If not compatible, returns reason string; otherwise returns false
-=======
-   * @returns {string|false} If not compatible, returns reason string; otherwise returns false
->>>>>>> a1ac0e00
    */
   checkDeviceCompatibility() {
     let reason = false;
@@ -537,22 +403,14 @@
     ) {
       reason = 'chrome';
     }
-<<<<<<< HEAD
     this.blocker.show(reason);
-=======
-    this.blocker.block(reason);
->>>>>>> a1ac0e00
 
     return reason;
   }
 
   /**
    * Waits for consent and processes it once given.
-<<<<<<< HEAD
    * @returns {Boolean} True once consent is given and processed, false otherwise
-=======
-   * @returns {bool} True once consent is given and processed, false otherwise
->>>>>>> a1ac0e00
    */
   waitForConsent() {
     if (this.consented || this.cfg.demo) {
@@ -574,16 +432,10 @@
    * If you are encountering an error message every time you run `ouvrai dev`,
    * you may want to increase the argument 'retries' to give the emulators more time to start.
    *
-<<<<<<< HEAD
    * @param {Number} retries If in dev mode, number of times to retry signing in (3 seconds/try). Default 3.
    */
   waitForAuthentication(retries = 3) {
     // One time, typically in the 'SIGNIN' state
-=======
-   * @param {integer} numRetries If in dev mode, number of times to retry if emulators are slow to start (3 seconds/try).
-   */
-  waitForAuthentication(numRetries = 3) {
->>>>>>> a1ac0e00
     this.state.once(() => {
       // Asynchronously sign nout
       this.firebase
@@ -600,21 +452,14 @@
               metadata: previousUser.metadata,
             };
           }
-<<<<<<< HEAD
           // Asynchronously sign in anonymously
           return this.firebase.signInAnonymous(retries);
-=======
-          return this.firebase.signInAnonymous(numRetries);
->>>>>>> a1ac0e00
         })
         .then((currentUser) => {
           // Save the UID of the successful sign-in
           console.log('Signed in anonymously:', currentUser);
           this.firebase.uid = currentUser?.user.uid || 'demo';
-<<<<<<< HEAD
           // Asynchronously save the config info and consent event before proceeding
-=======
->>>>>>> a1ac0e00
           return Promise.all([
             this.firebase.saveTrial(this.cfg),
             this.firebase.recordConsent(),
@@ -629,10 +474,7 @@
             DisplayElement.show(this.sceneManager.cssRenderer?.domElement);
           }
           DisplayElement.show(document.getElementById('panel-container'));
-<<<<<<< HEAD
           // Sign-in is complete! From this point, this function will return true.
-=======
->>>>>>> a1ac0e00
           this.signInComplete = true;
         })
         .catch((err) => {
@@ -645,20 +487,13 @@
             If there was no error, look for a message that says:<br />\
             <b><span style="color:green">✔</span> <span style="color:white">All emulators ready! It is now safe to connect your app.</span></b><br />
             Once you see this message, refresh this page and continue developing.<br/><br/>
-<<<<<<< HEAD
             Seeing this message often? Try setting the 'retries' argument of <b>waitForAuthentication()</b> to 4 or more.</p>`;
-=======
-            Seeing this message often? Try setting the 'numRetries' argument of <b>waitForAuthentication()</b> to 4 or more.</p>`;
->>>>>>> a1ac0e00
           }
           this.blocker.fatal(devErrorMessage || err, devError);
           throw err;
         });
     });
-<<<<<<< HEAD
     // Will return true once sign-in has been completed successfully.
-=======
->>>>>>> a1ac0e00
     return this.signInComplete;
   }
 
@@ -666,12 +501,7 @@
    * Creates exp.trials array as a property of your Experiment object, based on the supplied Blocks.
    * At the start of each trial, you should deep-copy the relevant trial with `trial = structuredClone(exp.trials[exp.trialNumber])`.
    * @param {Block[]} blocks Array of Blocks
-<<<<<<< HEAD
    * @param {Boolean} append Set true to append to the end of an existing trial list
-=======
-   * @param {boolean} append Set true to append to the end of an existing trial list
-   * @returns
->>>>>>> a1ac0e00
    */
   createTrialSequence(blocks, append = false) {
     if (!Array.isArray(blocks) || !blocks.every((x) => typeof x === 'object')) {
@@ -896,11 +726,7 @@
    * Assigns a newly connected input source to the correct experiment object (left vs. right, grip vs. ray vs. hand).
    * Also records information about the input source in the exp.cfg object (controller type, support for haptics).
    * @param {Event} e Event object containing XRInputSource as `data` property.
-<<<<<<< HEAD
    * @param {Number} i Index of the WebXRController "slot" that is connected to the input source.
-=======
-   * @param {integer} i Index of the WebXRController "slot" that is connected to the input source.
->>>>>>> a1ac0e00
    */
   onConnectedController(e, i) {
     let inputSource = e.data;
@@ -949,7 +775,6 @@
         bubbles: true,
         cancelable: true,
         detail: { hand: inputSource.handedness },
-<<<<<<< HEAD
       });
       document.body.dispatchEvent(handConnectEvent);
     } else {
@@ -970,28 +795,6 @@
         cancelable: true,
         detail: { hand: inputSource.handedness },
       });
-=======
-      });
-      document.body.dispatchEvent(handConnectEvent);
-    } else {
-      if (inputSource.handedness == 'left') {
-        this.leftGrip = grip;
-        this.leftGrip.input = inputSource;
-        this.leftRay = ray;
-        this.leftRay.input = inputSource;
-      } else if (inputSource.handedness == 'right') {
-        this.rightGrip = grip;
-        this.rightGrip.input = inputSource;
-        this.rightRay = ray;
-        this.rightRay.input = inputSource;
-        this.rightRay.add(this.VRUI.xrPointer);
-      }
-      const gripConnectEvent = new CustomEvent('gripconnect', {
-        bubbles: true,
-        cancelable: true,
-        detail: { hand: inputSource.handedness },
-      });
->>>>>>> a1ac0e00
       document.body.dispatchEvent(gripConnectEvent);
     }
   }
@@ -1058,15 +861,9 @@
 
   /**
    * Check if we are in VR and if each hand is connected
-<<<<<<< HEAD
    * @param {Boolean} left Require left hand?
    * @param {Boolean} right Require right hand?
    * @returns {Boolean} True if we should interrupt, false otherwise
-=======
-   * @param {boolean} left Require left hand?
-   * @param {boolean} right Require right hand?
-   * @returns {boolean} True if we should interrupt, false otherwise
->>>>>>> a1ac0e00
    */
   handInterrupt(left = true, right = true) {
     return (
@@ -1077,15 +874,9 @@
 
   /**
    * Check if we are in VR and if each controller is connected.
-<<<<<<< HEAD
    * @param {Boolean} left Require left controller?
    * @param {Boolean} right Require right controller?
    * @returns {Boolean} True if we should interrupt, false otherwise
-=======
-   * @param {boolean} left Require left controller?
-   * @param {boolean} right Require right controller?
-   * @returns {boolean} True if we should interrupt, false otherwise
->>>>>>> a1ac0e00
    */
   controllerInterrupt(left = true, right = true) {
     return (
