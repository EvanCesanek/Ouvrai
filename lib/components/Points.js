--- conflicted
+++ resolved
@@ -37,15 +37,9 @@
    * An instance of the Points class is included by default in each `Experiment`.
    * It tracks the participant's crowdsourcing platform ID, current score, and bonus payment.
    * The `panel` property contains a `PointsPanel` instance used to display this information in the DOM overlay element `panel-container`.
-<<<<<<< HEAD
    * @param {Object} p Parameters object
    * @param {Boolean} score Display score on panel?
    * @param {Boolean} bonus Display bonus payment on panel?
-=======
-   * @param {object} p Parameters object
-   * @param {boolean} score Display score on panel?
-   * @param {boolean} bonus Display bonus payment on panel?
->>>>>>> a1ac0e00
    */
   constructor({ score = true, bonus = true }) {
     this.panel = new PointsPanel({ score: score, bonus: bonus });
@@ -64,17 +58,10 @@
 
   /**
    * Increase `this.total` points (internally and on the PointsPanel)
-<<<<<<< HEAD
    * @param {Number} earned Number of points to add
    * @param {Boolean} animate Move & fade overlay text showing earned points with a tween.js animation on `this.css2d`?
    * @param {Object} animateOpts Options for the tween.js animation
    * @param {String} animateOpts.color Text color, default 'white'
-=======
-   * @param {number} earned Number of points to add
-   * @param {boolean} animate Move & fade overlay text showing earned points with a tween.js animation on `this.css2d`?
-   * @param {object} animateOpts Options for the tween.js animation
-   * @param {string} animateOpts.color Text color, default 'white'
->>>>>>> a1ac0e00
    * @param {Vector3} animateOpts.startPosn Start position, default `new Vector3(0, 0, 0)`
    * @param {Vector3} animateOpts.endPosn End position, default `new Vector3(0, 0.1, 0)`
    */
@@ -125,7 +112,6 @@
   }
 }
 
-<<<<<<< HEAD
 /**
  * Displays the participant's crowdsourcing platform ID, current score, and bonus payment as a panel in the 'panel-container'
  * @extends DisplayElement
@@ -134,12 +120,6 @@
   /**
    * DOM element intended to be used with the `Points` class.
    * @param {Object} p
-=======
-export class PointsPanel extends DisplayElement {
-  /**
-   * DOM element intended to be used with the `Points` class.
-   * @param {object} p
->>>>>>> a1ac0e00
    */
   constructor({ score = false, bonus = false }) {
     // TODO: Use javascript to create this
