--- conflicted
+++ resolved
@@ -341,11 +341,7 @@
 
       case 'SURVEY':
         exp.state.once(() => exp.survey.show());
-<<<<<<< HEAD
-        if (exp.cfg.completed && exp.surveysubmitted) {
-=======
         if (exp.cfg.completed && exp.survey?.submitted) {
->>>>>>> a1ac0e00
           exp.survey.hide();
           exp.firebase.saveTrial(exp.cfg);
           exp.state.next('CODE');
